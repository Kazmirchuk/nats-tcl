# Tcl client library for the NATS message broker

[![License Apache 2.0](https://img.shields.io/badge/License-Apache2-blue.svg)](https://www.apache.org/licenses/LICENSE-2.0)

Learn more about NATS [here](https://nats.io) and Tcl/Tk [here](https://www.tcl.tk/).

Feature-wise, the package is comparable to other NATS clients and is inspired by the official [nats.py](https://github.com/nats-io/nats.py) and [cnats](https://github.com/nats-io/nats.c).

With this package you can bring the power of the publish/subscribe mechanism to your Tcl and significantly simplify development of distributed applications.

## Supported platforms

The package is written in pure Tcl, without any C code, and so will work anywhere with `Tcl 8.6` and `Tcllib`. If you need to connect to a NATS server using TLS, of course you will need the `tls` package too.

It has been tested on Windows 10 using the latest pre-built Tcl available from ActiveState (Tcl 8.6.9, Tcllib 1.18) and on openSUSE Leap 15.1 using self-built Tcl of the same version. It might work on earlier versions too.

Regarding the NATS server version, I tested against v2.1.7, and the package should work with all previous releases of NATS, because the protocol remained very stable over years.

## Installing
Simply clone the repository in some place where Tcl will be able to find it, e.g. in `$auto_path` or `$tcl_library`. No need to compile anything!

## Supported features
- Publish and subscribe to messages
- Synchronous and asynchronous requests (optimized: under the hood a single wildcard subscription is used for all requests)
- Basic JetStream support
- Queue groups
- Client-side validation of subjects
- Standard `configure` interface with many options
- Automatic reconnection in case of network or server failure
- While the client is trying to reconnect, outgoing messages are buffered in memory and will be flushed as soon as the connection is restored
- Authentication with NATS server using a login+password, an authentication token or an SSH certificate
- Protected connections using TLS
- Cluster support (including receiving additional server addresses from INFO messages)
- Logging using the standard Tcl [logger](https://core.tcl-lang.org/tcllib/doc/trunk/embedded/md/tcllib/files/modules/log/logger.md) package

## Usage

Note that the client relies on a running event loop to send and deliver messages and uses only non-blocking sockets. Everything works in your Tcl interpreter and no background Tcl threads or interpreters are created under the hood. So, if your application might leave the event loop for a long time (e.g. a long computation without event processing), the NATS client should be created in a separate thread.

Calls to blocking API (synchronous versions of `connect`, `request`, `ping`) involve `vwait` under the hood, so that other event processing can continue. If the API is used from a coroutine, `coroutine::util vwait` is used instead of a plain `vwait` to avoid nested event loops.

Find the detailed API reference [here](API.md).

```Tcl
package require nats
# All API is enclosed into a TclOO object called nats::connection
# Giving a name to a connection is optional. 
# It will be displayed in logs and sent to the NATS server
# You can create as many connections as needed, they all will work independently. 
# Although typically one connection per application is enough.
set conn [nats::connection new "MyNats"]
# default severity level is "warn", but you can lower it to see what happens under the hood
[$conn logger]::setlevel info
# the "configure" command is implemented using the "cmdline" package, 
# so you can find out all available options in an interactive shell using -?
# as a minimum you need to specify the URL of your NATS server, or a list of URLs
$conn configure -servers nats://localhost:4222 
# Now we can connect. By default this call will block unless you pass -async option.
$conn connect

# define a callback for incoming messages
set msg ""
proc onMessage {subject message replyTo} {
    puts "Received $message on subject $subject"
    set ::msg $message
    # if it is a request, $replyTo will contain the subject to reply
}
# you can design an hierarchical subject space using tokens and dots
# and then you can use wildcars for subscriptions
$conn subscribe "sample_subject.*" -callback onMessage

# now whenever somebody sends a message to a matching subject, it will be delivered from the event loop,
#  i.e. using "after 0"
# let's publish a message ourselves
$conn publish sample_subject.foo hello
# and wait for the message to arrive
vwait ::msg

# you can perform synchronous requests; timeout is specified in ms
set result [$conn request service "I need help" -timeout 1000]
# and asynchronous too
proc asyncReqCallback {timedOut msg} {
    # $timedOut will be true if nobody replied within the specified timeout
}
$conn request service "I need help" -timeout 1000 -callback asyncReqCallback

# Finally don't forget to delete our object. Again, this is standard TclOO.
# All pending outgoing messages will be flushed, and the TCP socket will be closed.
$conn destroy

###  JetStream support  ###
# get jet_stream object to use jet stream api
set jet_stream [$conn jet_stream]

# to consume messages use "consume" method (pull consumer) in sync or async form
# its arguments are stream name and consumer name, optional: -timeout, -callback as in original request method
set result [$jet_stream consume my_stream my_consumer]

# received result contains one additional variable "ackAddr" (so response is list in form {message ackAddr})
# ackAddr is used to acknowlege consumed (received) message to server
lassign $result msg ackAddr
$jet_stream ack $ackAddr

# consume can also be used in asynchronous manner
proc consumeAsyncCallback {timedOut msg ackAddr} {
    # do sth...
    $jet_stream ack $ackAddr
}

$jet_stream consume my_stream my_consumer -callback consumeAsyncCallback -timeout 1000

# publishing to jet stream can be done using publish on jet_stream object
# synchronous varsion
$jet_stream publish "test.1" "msg 1"

# asynchronous version
proc pubAsyncCallback {timedOut info error} {
    # if "error" is not empty it is dict containing "type" and "error" keys sended from NATS server
    # if "error" is empty, publish was successfull and "info" is dict containing "stream", "seq" and optionally "duplicate"
    ...
}

$jet_stream publish "test.1" "msg 1" -callback pubAsyncCallback -timeout 1000
```

## Missing features (in comparison to official NATS clients)
- The new authentication mechanism using NKey & [JWT](https://docs.nats.io/developing-with-nats/security/creds). This one will be difficult to do, because it requires support for _ed25519_ cryptography that is missing in Tcl AFAIK. Please let me know if you need it.

## Running tests
The tests are based on the standard Tcl unit testing framework, [tcltest](https://www.tcl.tk/man/tcl8.6/TclCmd/tcltest.htm). Simply run `tclsh tests/all.tcl` and the tests will be executed one after another. They assume that `nats-server` is available in your `$PATH`, but it should **not** be already running. 

And this is how you can run just one test script: `tclsh tests/all.tcl -file basic.test`

To run the TLS tests, you will need to provide certificates yourself in `cert` subfolder. E.g. you can generate them using [mkcert](https://docs.nats.io/nats-server/configuration/securing_nats/tls#self-signed-certificates-for-testing).

<<<<<<< HEAD
To run Jet Stream tests `nats` command from [nats-cli](https://github.com/nats-io/natscli) needs to be available in you `$PATH` (it is additional tool for NATS server configuration - creating streams, consumers etc. which is not supported by this library yet).

Tests are numbered to reflect their dependency, i.e. tests from the same group (e.g. basic-2.1, basic-2.2 and basic-2.3) are dependent on each other. Tests from different groups should be independent, except basic assumptions about a NATS connection and e.g. a running Responder.
=======
Tests are numbered to reflect their dependency, i.e. tests from the same group (e.g. basic-2.1, basic-2.2 and basic-2.3) are dependent on each other. Tests from different groups should be independent, except basic assumptions about a NATS connection and e.g. a running Responder.

While most of the tests stick to the public API, some of them need to hack into package's internals to verify some behavioural aspects. This is *not* an invitation for users to do the same! If you are missing a function in API, please let me know.
>>>>>>> c4364363
<|MERGE_RESOLUTION|>--- conflicted
+++ resolved
@@ -133,12 +133,8 @@
 
 To run the TLS tests, you will need to provide certificates yourself in `cert` subfolder. E.g. you can generate them using [mkcert](https://docs.nats.io/nats-server/configuration/securing_nats/tls#self-signed-certificates-for-testing).
 
-<<<<<<< HEAD
 To run Jet Stream tests `nats` command from [nats-cli](https://github.com/nats-io/natscli) needs to be available in you `$PATH` (it is additional tool for NATS server configuration - creating streams, consumers etc. which is not supported by this library yet).
 
 Tests are numbered to reflect their dependency, i.e. tests from the same group (e.g. basic-2.1, basic-2.2 and basic-2.3) are dependent on each other. Tests from different groups should be independent, except basic assumptions about a NATS connection and e.g. a running Responder.
-=======
-Tests are numbered to reflect their dependency, i.e. tests from the same group (e.g. basic-2.1, basic-2.2 and basic-2.3) are dependent on each other. Tests from different groups should be independent, except basic assumptions about a NATS connection and e.g. a running Responder.
 
-While most of the tests stick to the public API, some of them need to hack into package's internals to verify some behavioural aspects. This is *not* an invitation for users to do the same! If you are missing a function in API, please let me know.
->>>>>>> c4364363
+While most of the tests stick to the public API, some of them need to hack into package's internals to verify some behavioural aspects. This is *not* an invitation for users to do the same! If you are missing a function in API, please let me know.