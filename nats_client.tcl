# Copyright (c) 2020-2021 Petro Kazmirchuk https://github.com/Kazmirchuk

# Licensed under the Apache License, Version 2.0 (the "License"); you may not use this file except in compliance with the License. You may obtain a copy of the License at http://www.apache.org/licenses/LICENSE-2.0
# Unless required by applicable law or agreed to in writing, software distributed under the License is distributed on an "AS IS" BASIS, WITHOUT WARRANTIES OR CONDITIONS OF ANY KIND, either express or implied.  See the License for the specific language governing permissions and  limitations under the License.

package require cmdline
package require json
package require json::write
package require oo::util
package require tcl::chan::random
package require tcl::randomseed
package require coroutine
package require logger

namespace eval ::nats {
    # improvised enum
    variable status_closed 0
    variable status_connecting 1
    variable status_connected 2
    variable status_reconnecting 3
}
# all options for "configure"
set ::nats::option_syntax {
    { servers.list ""                   "URLs of NATS servers"}
    { name.arg ""                       "Client name sent to NATS server when connecting"}
    { pedantic.boolean false            "Pedantic protocol mode. If true some extra checks will be performed by the server"}
    { verbose.boolean false             "If true, every protocol message is echoed by the server with +OK" }
    { randomize.boolean true            "Shuffle server addresses passed to 'configure'" }
    { connect_timeout.integer 2000      "Connection timeout (ms)"}
    { reconnect_time_wait.integer 2000  "How long to wait between two reconnect attempts to the same server (ms)"}
    { max_reconnect_attempts.integer 60 "Maximum number of reconnect attempts per server"}
    { ping_interval.integer 120000      "Interval (ms) to send PING messages to a NATS server"}
    { max_outstanding_pings.integer 2   "Max number of PINGs without a reply from a NATS server before closing the connection"}
    { echo.boolean true                 "If true, messages from this connection will be echoed back by the server if the connection has matching subscriptions"}
    { tls_opts.list ""                  "Options for tls::import"}
    { user.list ""                      "Default username"}
    { password.list ""                  "Default password"}
    { token.arg ""                      "Default authentication token"}
    { secure.boolean false              "Indicate to the server if the client wants a TLS connection"}
    { check_subjects.boolean true       "Enable client-side checking of subjects when publishing or subscribing"}
}

oo::class create ::nats::connection {
    # "private" variables
    variable config sock coro timers counters subscriptions requests serverInfo serverPool \
             subjectRegex outBuffer randomChan requestsInboxPrefix jetStream pong logger
    
    # "public" variables, so that users can set up traces if needed
    variable status last_error

    constructor { { conn_name "" } } {
        set status $nats::status_closed
        set last_error ""
        
        # initialise default configuration
        foreach option $nats::option_syntax {
            lassign $option name defValue comment
            #drop everything after dot
            set name [lindex [split $name .] 0]
            set config($name) $defValue
        }
        set config(name) $conn_name
        # create a logger with a unique name, smth like Obj58
        set loggerName [namespace tail [self object]]
        if {$conn_name ne ""} {
            append loggerName "_$conn_name"
        }
        set logger [logger::init $loggerName]
        # default timestamp of the logger looks like Tue Jul 13 15:16:58 CEST 2021, which is not very useful
        foreach lvl [logger::levels] {
            interp alias {} ::nats::log_stdout_$lvl {} ::nats::log_stdout $loggerName $lvl
            ${logger}::logproc $lvl ::nats::log_stdout_$lvl
        }
        
        # default level in the logger is debug, it's too verbose
        ${logger}::setlevel warn
        
        set sock "" ;# the TCP socket
        set coro "" ;# the coroutine handling readable and writeable events on the socket
        array set timers {ping {} flush {} connect {} }
        array set counters {subscription 0 request 0 pendingPings 0}
        array set subscriptions {} ;# subID -> dict (subj, queue, cmd, maxMsgs, recMsgs)
        # async reqs: reqID -> {1 timer callback} ; sync requests: reqID -> {0 timedOut response}
        # RequestCallback needs to distinguish between sync and async, so we need 0/1 in front
        array set requests {} 
        array set serverInfo {} ;# INFO from a current NATS server
        set serverPool [nats::server_pool new [self object]] 
        #consider replacing with string is alnum? does this allow Unicode?
        set subjectRegex {^[[:alnum:]_-]+$}
        # all outgoing messages are put in this list before being flushed to the socket,
        # so that even when we are reconnecting, messages can still be sent
        set outBuffer [list]
        set randomChan [tcl::chan::random [tcl::randomseed]] ;# generate inboxes
        set requestsInboxPrefix ""
        set jetStream ""
        set pong 1 ;# sync variable for vwait in "ping". Set to 1 to avoid a check for existing timer in "ping"
    }
    
    destructor {
        my disconnect
        close $randomChan
        $serverPool destroy
        ${logger}::delete
        if {$jetStream ne ""} {
            $jetStream destroy
        }
    }
    
    method cget {option} {
        set opt [string trimleft $option -]
        if {[info exists config($opt)]} {
            return $config($opt)
        }
        throw {NATS ErrInvalidArg} "Invalid option $option"
    }
    
    method configure {args} {
        if {[llength $args] == 0} {
            return [array get config]
        } 
        if {[llength $args] == 1} {
            if {$args ni {-help -?}} {
                return [my cget $args]
            }
        } 
        set args_copy $args ;# typedGetoptions will remove all known options from $args
        set usage "Usage: configure ?-option value?...\nValid options:"
        try {
            # basically I'm using cmdline only for argument validation and built-in help
            cmdline::typedGetoptions args $nats::option_syntax $usage
        } trap {CMDLINE USAGE} msg {
            # -help also leads here
            puts $msg
            return
        }
        if {[dict exists $args_copy -servers]} {
            if {$status != $nats::status_closed} {
                # in principle, most other config options can be changed on the fly
                # allowing this to be changed when connected is possible, but a bit tricky
                throw {NATS ErrInvalidArg} "Cannot configure servers when already connected"
            }
            # if any URL is invalid, this function will throw an error - let it propagate
            $serverPool set_servers [dict get $args_copy -servers]
        }
        foreach {opt val} $args_copy {
            set opt [string trimleft $opt -]
            set config($opt) $val
        }
        return
    }

    method reset {option} {
        set opt [string trimleft $option -]
        set pos [lsearch -glob -index 0 $nats::option_syntax "$opt.*"]
        if {$pos != -1} {
            set config($opt) [lindex $nats::option_syntax $pos 1]
            if {$opt eq "servers"} {
                $serverPool clear
            }
        } else {
            throw {NATS ErrInvalidArg} "Invalid option $option"
        }
    }
    
    method logger {} {
        return $logger
    }
    
    method current_server {} {
        return [$serverPool current_server]
    }
    
    method all_servers {} {
        return [$serverPool all_servers]
    }
    
    method connect { args } {
        switch -- $args {
            -async {
                set async 1
            }
            "" {
                set async 0
            }
            default {
                throw {NATS ErrInvalidArg} "Unknown option $args"
            }
        }
        if {$status != $nats::status_closed} {
            return
        }
        
        if {[llength [$serverPool all_servers]] == 0} {
            throw {NATS ErrNoServers} "Server pool is empty"
        }
        $serverPool reset_counters
        set last_error ""
        
        # this coroutine will handle all work to connect and read from the socket
        coroutine coro {*}[mymethod CoroMain]
        # now try connecting to the first server
        set status $nats::status_connecting
        $coro connect
        if {!$async} {
            ${logger}::debug "Waiting for connection"
            my CoroVwait [self object]::status
            if {$status != $nats::status_connected} {
                #NTH: report a more specific error like AUTH_FAILED,TLS_FAILED if server pool=1? check with other NATS clients
                throw {NATS ErrNoServers} "No NATS servers available"
            }
            ${logger}::debug "Finished waiting for connection"
        }
        return
    }
    
    method disconnect {} {
        if {$status == $nats::status_closed} {
            return
        }
        
        if {$sock eq ""} {
            # if a user calls disconnect while we are waiting for reconnect_time_wait, we only need to stop the coroutine
            $coro stop
        } else {
            my CloseSocket
        }
        array unset subscriptions ;# make sure we don't try to "restore" subscriptions when we connect next time
        array unset requests
        set requestsInboxPrefix ""
<<<<<<< HEAD
        if {$jetStream ne ""} {
            $jetStream disconnect
        }
=======
        after cancel $timers(connect)
        ${logger}::debug "Cancelled connection timer $timers(connect)"
        set timers(connect) ""
>>>>>>> 9d244764
        #CoroMain will set status to "closed"
        return
    }
    
    method publish {subject msg {replySubj ""}} {
        my CheckConnection
        set msgLen [string length $msg]
        if {$msgLen > $serverInfo(max_payload)} {
            throw {NATS ErrMaxPayload} "Maximum size of NATS message is $serverInfo(max_payload)"
        }
        
        if {![my CheckSubject $subject]} {
            throw {NATS ErrBadSubject} "Invalid subject $subject"
        }
        
        set data "PUB $subject $replySubj $msgLen"
        lappend outBuffer $data $msg
        my ScheduleFlush
        return
    }
    
    method subscribe {subject args } { 
        my CheckConnection
        set queue ""
        set callback ""
        set maxMsgs 0
        foreach {opt val} $args {
            switch -- $opt {
                -queue {
                    set queue $val
                }
                -callback {
                    set callback $val
                }
                -max_msgs {
                    set maxMsgs $val
                }
                default {
                    throw {NATS ErrInvalidArg} "Unknown option $opt"
                }
            }
        }
        
        if {![my CheckWildcard $subject]} {
            throw {NATS ErrBadSubject} "Invalid subject $subject"
        }
        
        if {[string length $callback] == 0} {
            throw {NATS ErrInvalidArg} "Invalid callback"
        }
        
        if {! ([string is integer -strict $maxMsgs] && $maxMsgs >= 0)} {
            throw {NATS ErrInvalidArg} "Invalid max_msgs $maxMsgs"
        }
        
        #rules for queue names are more relaxed than for subjects
        # badQueue in nats.go checks for whitespace
        if {$queue ne "" && ![string is graph $queue]} {
            throw {NATS ErrInvalidArg} "Invalid queue group $queue"
        }
                                   
        set subID [incr counters(subscription)]
        set subscriptions($subID) [dict create subj $subject queue $queue cmd $callback maxMsgs $maxMsgs recMsgs 0]
        
        #the format is SUB <subject> [queue group] <sid>
        if {$status != $nats::status_reconnecting} {
            # it will be sent anyway when we reconnect
            lappend outBuffer "SUB $subject $queue $subID"
            if {$maxMsgs > 0} {
                lappend outBuffer "UNSUB $subID $maxMsgs"
            }
            my ScheduleFlush
        }
        return $subID
    }
    
    method unsubscribe {subID args} {
        my CheckConnection
        set maxMsgs 0
        foreach {opt val} $args {
            switch -- $opt {
                -max_msgs {
                    set maxMsgs $val
                }
                default {
                    throw {NATS ErrInvalidArg} "Unknown option $opt"
                }
            }
        }
        
        if {! ([string is integer -strict $maxMsgs] && $maxMsgs >= 0)} {
            throw {NATS ErrInvalidArg} "Invalid max_msgs $maxMsgs"
        }
        
        if {![info exists subscriptions($subID)]} {
            throw {NATS ErrBadSubscription} "Invalid subscription ID $subID"
        }
        
        #the format is UNSUB <sid> [max_msgs]
        if {$maxMsgs == 0 || [dict get $subscriptions($subID) recMsgs] >= $maxMsgs} {
            unset subscriptions($subID)
            set data "UNSUB $subID"
        } else {
            dict set subscriptions($subID) maxMsgs $maxMsgs
            set data "UNSUB $subID $maxMsgs"
        }
        if {$status != $nats::status_reconnecting} {
            # it will be sent anyway when we reconnect
            lappend outBuffer $data
            my ScheduleFlush
        }
        return
    }
    
    method request {subject message args} {
        set timeout -1 ;# ms
        set callback ""
        
        foreach {opt val} $args {
            switch -- $opt {
                -timeout {
                    my CheckTimeout $val
                    set timeout $val
                }
                -callback {
                    set callback $val
                }
                default {
                    throw {NATS ErrInvalidArg} "Unknown option $opt"
                }
            }
        }
        
        if {$requestsInboxPrefix eq ""} {
            set requestsInboxPrefix [my inbox]
            my subscribe "$requestsInboxPrefix.*" -callback [mymethod RequestCallback]
        }
        
        set timerID ""
        set reqID [incr counters(request)]
        my publish $subject $message "$requestsInboxPrefix.$reqID"
        if {$callback eq ""} {
            # sync request
            # remember that we can get a reply after timeout, so vwait must wait on a specific reqID
            if {$timeout != -1} {
                 set timerID [after $timeout [list set [self object]::requests($reqID) [list 0 1 ""]]]
            }
            set requests($reqID) [list 0]
            my CoroVwait [self object]::requests($reqID)
            lassign $requests($reqID) ignored timedOut response
            unset requests($reqID)
            if {$timedOut} {
                throw {NATS ErrTimeout} "Request to $subject timed out"
            }
            after cancel $timerID
            return $response
        }
        # async request
        if {$timeout != -1} {  
            set timerID [after $timeout [mymethod RequestCallback "" "" "" $reqID]]
        }
        set requests($reqID) [list 1 $timerID $callback]
        return
    }
    
    #this function is called "flush" in all other NATS clients, but I find it confusing
    # default timeout in nats.go is 10s
    method ping { args } {
        set timeout 10000
        foreach {opt val} $args {
            switch -- $opt {
                -timeout {
                    my CheckTimeout $val
                    set timeout $val
                }
                default {
                    throw {NATS ErrInvalidArg} "Unknown option $opt"
                }
            }
        }
        
        my CheckTimeout $timeout
        
        if {$status != $nats::status_connected} {
            # unlike CheckConnection, here we want to raise the error also if the client is reconnecting, in line with cnats
            throw {NATS ErrConnectionClosed} "No connection to NATS server"
        }

        set timerID [after $timeout [list set [self object]::pong 0]]

        lappend outBuffer "PING"
        ${logger}::debug "sending PING"
        my ScheduleFlush
        my CoroVwait [self object]::pong
        if {$pong} {
            after cancel $timerID
            return true
        }
        throw {NATS ErrTimeout} "PING timeout"
    }

    # get jet stream object
    method jet_stream {} {
        if {$jetStream eq ""} {
            set jetStream [::nats::jet_stream new [self]]
        }
        return $jetStream
    }
    
    method inbox {} {
        # very quick and dirty!
        return "_INBOX.[binary encode hex [read $randomChan 10]]"
    }
    
    method RequestCallback {subj msg reply {reqID_timeout 0}} {
        if {$reqID_timeout != 0} {
            #async request timed out
            lassign $requests($reqID_timeout) ignored timerID callback
            after 0 [list {*}$callback 1 ""]
            unset requests($reqID_timeout)
            return
        }
        # we received a NATS message
        set reqID [lindex [split $subj .] 2]
        if {![info exists requests($reqID)]} {
            # ignore all further responses, if >1 arrives; or it could be an overdue message
            ${logger}::debug "RequestCallback got [string range $msg 0 15] on reqID $reqID - discarded"
            return
        }
        lassign $requests($reqID) reqType timer callback
        if {$reqType == 0} {
            # resume from vwait in "method request"; "requests" array will be cleaned up there
            set requests($reqID) [list 0 0 $msg]
            return
        }
        after cancel $timer
        after 0 [list {*}$callback 0 $msg]
        unset requests($reqID)
    }
    
    method CloseSocket { {broken 0} } {
        # this method is only for closing an established connection
        # it is not convenient to re-use it for all cases of close $sock
        # because it does a lot of other work
        
        chan event $sock readable {}
        if {$broken} {
            $serverPool current_server_connected false
            if {$status != $nats::status_connecting} {
                # recall that during initial connection round we try all servers only once
                # method next_server relies on this status to know that
                set status $nats::status_reconnecting
            }
        } else {
            # we get here only from method disconnect
            lassign [$serverPool current_server] host port
            ${logger}::info "Closing connection to $host:$port" ;# in case of broken socket, the error will be logged elsewhere
            # make sure we wait until successful flush, if connection was not broken
            # TODO do it only for destructor? before exiting process
            chan configure $sock -blocking 1
            foreach msg $outBuffer {
                append msg "\r\n"
                puts -nonewline $sock $msg
            }
            set outBuffer [list]
        }
        close $sock ;# all buffered input is discarded, all buffered output is flushed
        set sock ""
        array unset serverInfo
        after cancel $timers(ping)
        after cancel $timers(flush)
        set timers(flush) ""
        
        if {[info coroutine] eq ""} {
            if {!$broken} {
                $coro stop
            }
        }
    }
    
    method Pinger {} {
        set timers(ping) [after $config(ping_interval) [mymethod Pinger]]
        
        if {$counters(pendingPings) >= $config(max_outstanding_pings)} {
            my AsyncError ErrStaleConnection "The server did not respond on $counters(pendingPings) PINGs"
            my CloseSocket 1
            set counters(pendingPings) 0
            $coro connect
            return
        }
        
        lappend outBuffer "PING"
        ${logger}::debug "Sending PING"
        incr counters(pendingPings)
        my ScheduleFlush
    }
    
    method ScheduleFlush {} {
        if {$timers(flush) eq "" && $status == $nats::status_connected} {
            set timers(flush) [after 0 [mymethod Flusher]]
        }
    }
    
    method Flusher { } {
        set timers(flush) ""
        try {
            foreach msg $outBuffer {
                append msg "\r\n"
                puts -nonewline $sock $msg
            }
            chan flush $sock
        } on error err {
            lassign [$serverPool current_server] host port
            my AsyncError ErrBrokenSocket "Failed to send data to $host:$port: $err"
            my CloseSocket 1
            $coro connect
            return
        }
        # do NOT clear the buffer unless we had a successful flush!
        set outBuffer [list]
    }
    
    method CoroVwait {var} {
        if {[info coroutine] eq ""} {
            vwait $var
        } else {
            coroutine::util vwait $var
        }
    }
    
    # --------- these procs execute in the coroutine ---------------
    # connect to Nth server in the pool
    method ConnectNextServer {} {
        # if it throws ErrNoServers, we have exhausted all servers in the pool
        # we must stop the coroutine, so let the error propagate
        lassign [$serverPool next_server] host port ;# it may wait for reconnect_time_wait ms!
        ${logger}::info "Connecting to the server at $host:$port"
        set sock [socket -async $host $port]
        chan event $sock writable [list $coro connected]
    }
    
    method SendConnect {} {
        # I guess I should preserve this stupid global variable
        set ind [json::write::indented]
        json::write::indented false
        set connectParams [list verbose $config(verbose) \
                                pedantic $config(pedantic) \
                                tls_required false \
                                name [json::write::string $config(name)] \
                                lang [json::write::string Tcl] \
                                version [json::write::string 0.9] \
                                protocol 1 \
                                echo $config(echo)]
        
        if {[info exists serverInfo(auth_required)] && $serverInfo(auth_required)} {
            try {
                lappend connectParams {*}[$serverPool format_credentials]
            } trap {NATS NO_CREDS} err {
                #TODO: try another server
            }
        } 

        set jsonMsg [json::write::object {*}$connectParams]
        json::write::indented $ind
        lappend outBuffer "CONNECT $jsonMsg"
        lappend outBuffer "PING"
        my Flusher
    }
    
    method RestoreSubs {} {
        foreach subID [array names subscriptions] {
            set subject [dict get $subscriptions($subID) subj]
            set queue [dict get $subscriptions($subID) queue]
            set maxMsgs [dict get $subscriptions($subID) maxMsgs]
            set recMsgs [dict get $subscriptions($subID) recMsgs]
            lappend outBuffer "SUB $subject $queue $subID"
            if {$maxMsgs > 0} {
                set remainingMsgs [expr {$maxMsgs - $recMsgs}]
                lappend outBuffer "UNSUB $subID $remainingMsgs"
            }
        }
        # SendConnect will flush
    }
    
    method INFO {cmd} {
        if {$status == $nats::status_connected} {
            # when we say "proto":1 in CONNECT, we may receive information about other servers in the cluster - add them to serverPool
            #example info:
            # server_id NDHBLLCIGK3PQKD5RUAUPCZAO6HCLQC4MNHQYRF22T32X2I2DHKEUGGQ server_name NDHBLLCIGK3PQKD5RUAUPCZAO6HCLQC4MNHQYRF22T32X2I2DHKEUGGQ version 2.1.7 proto 1 git_commit bf0930e
            # go go1.13.10 host 0.0.0.0 port 4222 max_payload 1048576 client_id 1 client_ip ::1 connect_urls
            # {192.168.2.5:4222 192.168.91.1:4222 192.168.157.1:4222 192.168.157.1:4223 192.168.2.5:4223 192.168.91.1:4223}
            set infoDict [json::json2dict $cmd]
            if {[dict exists $infoDict connect_urls]} {
                foreach url [dict get $infoDict connect_urls] {
                    $serverPool add $url
                }
            }
            return
        }
        # we are establishing a new connection...
        # example info
        #{"server_id":"kfNjUNirYU3tRVC7akGOcS","version":"1.4.1","proto":1,"go":"go1.11.5","host":"0.0.0.0","port":4222,"max_payload":1048576,"client_id":3,"client_ip":"::1"}
        # optional: auth_required, tls_required, tls_verify
        array set serverInfo [json::json2dict $cmd]
        if {[info exists serverInfo(tls_required)] && $serverInfo(tls_required)} {
            #NB! NATS server will never accept a TLS connection. Always start connecting with plain TCP,
            # and only after receiving INFO upgrade to TLS if needed
            package require tls
            # I couldn't figure out how to use tls::import with non-blocking sockets
            chan configure $sock -blocking 1
            lassign [$serverPool current_server] host port
            # TODO: move -require 1 to tls_opts to make it optional
            tls::import $sock -require 1 -servername $host {*}$config(tls_opts)
            try {
                tls::handshake $sock
            } on error err {
                my AsyncError ErrTLS "TLS handshake with server $host:$port failed: $err"
                close $sock
                # TODO no point in trying to reconnect to it, so remove it from the pool
                # set serverPool [lreplace serverPool $counters(curServer) $counters(curServer)]
                # nats.py doesn't do it?
                $serverPool current_server_connected false
                my ConnectNextServer ;#TODO replace
                return
            }
            chan configure $sock -blocking 0
        }
        my SendConnect
    }
    
    method MSG {cmd} {
        # the format is <subject> <sid> [reply-to] <#bytes>
        set replyTo ""
        if {[llength $cmd] == 4} {
            lassign $cmd subject subID replyTo expMsgLength
        } else {
            lassign $cmd subject subID expMsgLength
        }
        # turn off crlf translation while we read the message body
        chan configure $sock -translation binary
        # account for these crlf bytes that follow the message
        incr expMsgLength 2
        set remainingBytes $expMsgLength ;# how many bytes left to read until the message is complete
        set messageBody "" 
        while {1} {
            append messageBody [chan read $sock $remainingBytes]
            if {[eof $sock]} {
                # server closed the socket - Tcl will invoke "CoroMain readable" again and close the socket
                # so no need to do anything here
                return
            }
            set actualLength [string length $messageBody]
            # probably == should work ok, but just for safety let's use >=
            if {$actualLength >= $expMsgLength} {
                break
            }
            set remainingBytes [expr {$expMsgLength - $actualLength}]
            # wait for the remainder of the message; we may need multiple reads to receive all of it
            # it's cleaner to have a second "yield" here than putting this logic in CoroMain
            set reason [yield]
            switch -- $reason {
                readable {
                    continue
                }
                stop {
                    throw {NATS STOP_CORO} "Stop coroutine" ;# break from the main loop
                }
                default {
                    ${logger}::error "MSG: unknown reason $reason"
                }
            }
        }
        # revert to our default translation
        chan configure $sock -translation {crlf binary}
        
        if {[info exists subscriptions($subID)]} {
            # remove the trailing crlf; is it efficient on large messages?
            set messageBody [string range $messageBody 0 end-2]
            
            set maxMsgs [dict get $subscriptions($subID) maxMsgs]
            set recMsgs [dict get $subscriptions($subID) recMsgs]
            
            set cmdPrefix [dict get $subscriptions($subID) cmd]
            after 0 [list {*}$cmdPrefix $subject $messageBody $replyTo]
            
            incr recMsgs
            if {$maxMsgs > 0 && $maxMsgs == $recMsgs} {
                unset subscriptions($subID) ;# UNSUB has already been sent, no need to do it here
            } else {
                dict set subscriptions($subID) recMsgs $recMsgs
            }
        } else {
            # if we unsubscribe while there are pending incoming messages, we may get here - nothing to do
            ${logger}::debug "Got [string range $messageBody 0 15] on subID $subID - discarded"
        }
        # now we return back to CoroMain and enter "yield" there
    }
    
    method PING {cmd} {
        lappend outBuffer "PONG"
        ${logger}::debug "received PING, sending PONG"
        my ScheduleFlush
    }
    
    method PONG {cmd} {
        set pong 1
        set counters(pendingPings) 0
        ${logger}::debug "received PONG"
        if {$status != $nats::status_connected} {
            # auth OK: finalise the connection process
            $serverPool current_server_connected true
            lassign [$serverPool current_server] host port
            ${logger}::info "Connected to the server at $host:$port"
            # exit from vwait in "connect"
            set status $nats::status_connected
            my RestoreSubs
            set timers(ping) [after $config(ping_interval) [mymethod Pinger]]
        }
    }
    
    method OK {cmd} {
        # nothing to do
    }
    
    method ERR {cmd} {
        set errMsg [string tolower [string trim $cmd " '"]] ;# remove blanks and single quotes around the message
        if [string match "stale connection*" $errMsg] {
            my AsyncError ErrStaleConnection $errMsg 1
            return
        }
        if [string match "permissions violation*" $errMsg] {
            # not fatal for the connection
            my AsyncError ErrPermissions $errMsg
            return
        }
        if [string match "authorization violation*" $errMsg] {
            my AsyncError ErrAuthorization $errMsg 1
            return
        }
        if [string match "user authentication expired*" $errMsg] {
            my AsyncError ErrAuthExpired $errMsg 1
            return
        }
        if [string match "user authentication revoked*" $errMsg] {
            my AsyncError ErrAuthRevoked $errMsg 1
            return
        }
        if [string match "account authentication expired*" $errMsg] {
            #nats server account authorization has expired
            my AsyncError ErrAccountAuthExpired $errMsg 1
            return
        }
        if [string match "invalid *subject*" $errMsg] {
            #only in the pedantic mode; even nats.go doesn't recognise properly this error
            # server will respond "invalid subject" to SUB and "invalid publish subject"
            my AsyncError ErrBadSubject $errMsg
            return
        }
        
        my AsyncError ErrServer $errMsg
    }
    
    method CoroMain {} {
        set coro [info coroutine]
        ${logger}::debug "Started coroutine $coro"
        try {
            while {1} {
                set reason [yield]
                if {$reason eq "stop"} {
                    break
                }
                if {$reason in [list connect connected connect_timeout readable]} {
                    my ProcessEvent $reason
                } else {
                    ${logger}::error "CoroMain: unknown reason $reason"
                }
            }
        } trap {NATS STOP_CORO} {msg opts} {
            # we get here after call to "disconnect" during MSG or next_server; the socket has been already closed,
            # so we only need to update the status
        } trap {NATS} {msg opts} {
            # ErrNoServers error from next_server leads here; don't overwrite the real last_error
            # need to log this in case user called "connect -async"
            ${logger}::error $msg
        } trap {} {msg opts} {
            ${logger}::error "Unexpected error: $msg $opts"
        }
        set status $nats::status_closed
        ${logger}::debug "Finished coroutine $coro"
    }
    
    method ProcessEvent {reason} {
        switch -- $reason {
            connect {
                my ConnectNextServer
            }
            connected {
                # this event will arrive again and again if we don't disable it
                chan event $sock writable {}
                lassign [$serverPool current_server] host port
                # the socket either connected or failed to connect
                set errorMsg [chan configure $sock -error]
                if { $errorMsg ne "" } {
                    my AsyncError ErrConnectionRefused "Failed to connect to server $host:$port: $errorMsg"
                    close $sock
                    $serverPool current_server_connected false
                    my ConnectNextServer
                    return
                }
                # connection succeeded
                # we want to call "flush" ourselves, so use -buffering full
                # NATS protocol uses crlf as a delimiter
                # when reading from the socket, it's easier to let Tcl do EOL translation, unless we are in method MSG
                # when writing to the socket, we need to turn off the translation when sending a message payload
                # but outBuffer doesn't know which element is a message, so it's easier to write CR+LF ourselves
                chan configure $sock -translation {crlf binary} -blocking 0 -buffering full -encoding binary
                chan event $sock readable [list $coro readable]
            }
            connect_timeout {
                # we get here both in case of TCP-level timeout and if the server does not reply to the initial PING/PONG on time
                lassign [$serverPool current_server] host port
                close $sock
                my AsyncError ErrConnectionTimeout "Connection timeout for $host:$port"
                $serverPool current_server_connected false
                my ConnectNextServer
            }
            readable {
                # confirmed by testing: apparently the Tcl TCP is implemented like:
                # 1. send "readable" event
                # 2. any bytes left in the input buffer? send the event again
                # so, it simplifies my work here - even if I don't read all available bytes with this "chan gets",
                # the coroutine will be invoked again as soon as a complete line is available
                #TODO do i need catch around gets? if remote end aborts network connection
                set readCount [chan gets $sock line]
                # FIXME chan pending should be before chan gets  ?
                if {[chan pending input $sock] > 1024} {
                    # max length of control line in the NATS protocol is 1024 (see MAX_CONTROL_LINE_SIZE in nats.py)
                    # this should not happen unless the NATS server is malfunctioning
                    my AsyncError PROTOCOL_ERR "Maximum control line exceeded"
                    my CloseSocket 1
                    my ConnectNextServer
                    return
                }
                if {$readCount < 0} {
                    if {[eof $sock]} { 
                        # server closed the socket
                        #set err [chan configure $sock -error] - no point in this, $err will be blank
                        lassign [$serverPool current_server] host port
                        my AsyncError ErrBrokenSocket "Failed to read data from $host:$port" 1
                    }
                    # else - we don't have a full line yet - wait for next chan event
                    return
                }
                # extract the first word from the line (INFO, MSG etc)
                # protocol_arg will be empty in case of PING/PONG/OK
                set protocol_arg [lassign $line protocol_op]
                # in case of -ERR or +OK
                set protocol_op [string trimleft $protocol_op -+]
                if {$protocol_op in {MSG INFO ERR OK PING PONG}} {
                    my $protocol_op $protocol_arg
                } else {
                    ${logger}::warn "Invalid protocol $protocol_op"
                }
            }
        }
    }
    
    # ------------ coroutine end -----------------------------------------
    
    method CheckSubject {subj} {
        if {[string length $subj] == 0} {
            return false
        }
<<<<<<< HEAD

        # for API like '$JS.API.STREAM.NAMES'
        if {[string index $subj 0] eq "\$"} {
            set subj [string range $subj 1 end]
        }

=======
        if {!$config(check_subjects)} {
            return true
        }
>>>>>>> 9d244764
        foreach token [split $subj .] {
            if {[regexp -- $subjectRegex $token]} {
                continue
            }
            return false
        }
        return true
    }
    
    method CheckWildcard {subj} {            
        if {[string length $subj] == 0} {
            return false
        }
        if {!$config(check_subjects)} {
            return true
        }
        foreach token [split $subj .] {
            if {[regexp -- $subjectRegex $token] || $token == "*" || $token == ">" } {
                continue
            }
            return false
        }
        return true
    }
    
    method CheckConnection {} {
        if {$status == $nats::status_closed} {
            throw {NATS ErrConnectionClosed} "No connection to NATS server"
        }
    }
    
    method CheckTimeout {timeout} {
        if {! ([string is integer -strict $timeout] && $timeout > 0)} {
            throw {NATS ErrBadTimeout} "Invalid timeout $timeout"
        }
    }
    
    method AsyncError {code msg { doReconnect 0 }} {
        ${logger}::error $msg
        set last_error [dict create code "NATS $code" message $msg]
        if {$doReconnect} {
            my CloseSocket 1
            my ConnectNextServer
        }
    }
}

proc ::nats::timestamp {} {
    # workaround for not being able to format current time with millisecond precision
    # should not be needed in Tcl 8.7, see https://core.tcl-lang.org/tips/doc/trunk/tip/423.md
    set t [clock milliseconds]
    set timeStamp [format "%s.%03d" \
                      [clock format [expr {$t / 1000}] -format %T] \
                      [expr {$t % 1000}] ]
    return $timeStamp
}
proc ::nats::log_stdout {service level text} {
    puts "\[[nats::timestamp] $service $level\] $text"
}

package provide nats 0.9<|MERGE_RESOLUTION|>--- conflicted
+++ resolved
@@ -227,15 +227,12 @@
         array unset subscriptions ;# make sure we don't try to "restore" subscriptions when we connect next time
         array unset requests
         set requestsInboxPrefix ""
-<<<<<<< HEAD
         if {$jetStream ne ""} {
             $jetStream disconnect
         }
-=======
         after cancel $timers(connect)
         ${logger}::debug "Cancelled connection timer $timers(connect)"
         set timers(connect) ""
->>>>>>> 9d244764
         #CoroMain will set status to "closed"
         return
     }
@@ -909,18 +906,15 @@
         if {[string length $subj] == 0} {
             return false
         }
-<<<<<<< HEAD
+        if {!$config(check_subjects)} {
+            return true
+        }
 
         # for API like '$JS.API.STREAM.NAMES'
         if {[string index $subj 0] eq "\$"} {
             set subj [string range $subj 1 end]
         }
 
-=======
-        if {!$config(check_subjects)} {
-            return true
-        }
->>>>>>> 9d244764
         foreach token [split $subj .] {
             if {[regexp -- $subjectRegex $token]} {
                 continue
