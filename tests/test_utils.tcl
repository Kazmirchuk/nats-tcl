# Copyright (c) 2020-2021 Petro Kazmirchuk https://github.com/Kazmirchuk

# Licensed under the Apache License, Version 2.0 (the "License"); you may not use this file except in compliance with the License. You may obtain a copy of the License at http://www.apache.org/licenses/LICENSE-2.0
# Unless required by applicable law or agreed to in writing, software distributed under the License is distributed on an "AS IS" BASIS, WITHOUT WARRANTIES OR CONDITIONS OF ANY KIND, either express or implied.  See the License for the specific language governing permissions and  limitations under the License.

package require tcl::transform::observe
package require tcl::chan::variable
package require processman
package require oo::util
package require control
package require comm
package require lambda

namespace eval test_utils {
    variable sleepVar 0
    variable simpleMsg ""
    variable commPort 4221
    
    # sleep $delay ms in the event loop
    proc sleep {delay} {
        after $delay [list set ::test_utils::sleepVar 1]
        vwait ::test_utils::sleepVar
    }
    
    proc wait_flush {conn} {
        # wait until Flusher executes
        vwait ${conn}::timers(flush)
    }
    
    # I don't like that [time] ignores the result of $body, and I need milliseconds rather than microseconds
    proc duration {body var} {
        upvar 1 $var elapsed
        set now [clock millis]
        set code [catch {uplevel 1 $body} result]
        set elapsed [expr {[clock millis] - $now}]
        if {$code == 1} {
            return -errorinfo [::control::ErrorInfoAsCaller uplevel duration] -errorcode $::errorCode -code error $result
        } else {
            return -code $code $result
        }
    }
    
    oo::class create chanObserver {
        variable writeChan readChan ;# channels for sniffed data
        variable writingObs readingObs ;# variables backing the channels - reset when a socket is re-created
        variable writtenData readData ;# all data is accumulated here
        variable obsMode conn sock
        # $mode can be r (read), w (write), b (both)
        constructor {nats_conn mode} {
            set conn $nats_conn
            set obsMode $mode
            set readChan ""
            set writeChan ""
            set sock [set ${conn}::sock]
            if { $sock ne ""} {
                # the socket already exists - start monitoring it now
                my TraceCmd ${conn}::sock ignored ignored
            }
            trace add variable ${conn}::sock write [mymethod TraceCmd]
        }
        
        destructor {
            trace remove variable ${conn}::sock write [mymethod TraceCmd]
        }
        
        method TraceCmd  {var idx op } {
            upvar $var s
            if {$s ne ""} {
                # new socket was created - start monitoring it
                set sock $s
                set readingObs ""
                set writingObs ""
                switch -- $obsMode {
                    r {
                        set readChan [tcl::chan::variable [self object]::readingObs]
                        tcl::transform::observe $s {} $readChan
                    }
                    w {
                        set writeChan [tcl::chan::variable [self object]::writingObs]
                        tcl::transform::observe $s $writeChan {}
                    }
                    b {
                        set readChan [tcl::chan::variable [self object]::readingObs]
                        set writeChan [tcl::chan::variable [self object]::writingObs]
                        tcl::transform::observe $s $writeChan $readChan
                    }
                }
            } else {
                # the socket was closed - copy the sniffed data
                my Finalize
            }
        }

        method Finalize {} {
            # really important! remove the transformation
            if {$sock ne ""} {
                chan pop $sock
                set sock ""
            }
            if {$readChan ne ""} {
                close $readChan
                set readChan ""
                append readData $readingObs
                set readingObs ""
            }
            if {$writeChan ne ""} {
                close $writeChan
                set writeChan ""
                append writtenData $writingObs
                set writingObs ""
            }
        }
        
        method getChanData { {firstLine 1} {filterPing 1}} {
            # in case the socket is still open
            my Finalize
            switch -- $obsMode {
                r {
                    set varList "readData"
                }
                w {
                    set varList "writtenData"
                }
                b {
                    set varList [list readData writtenData]
                }
            }
            foreach v $varList {
                upvar 0 $v chanData
                # these variables contain \r\r\n in each line, and I couldn't get rid of them with chan configure -translation
                set chanData [string map {\r {} } $chanData]
                if {$filterPing} {
                    # usually we are not interested in PING/PONG
                    set chanData [string map {PING\n {} PONG\n {} } $chanData]
                }
                set chanData [split $chanData \n]
                if {$firstLine} {
                    # we are interested only in the first line of sniffed data
                    set chanData [lindex $chanData 0]
                }
            }
            switch -- $obsMode {
                r {
                    return $readData
                }
                w {
                    return $writtenData
                }
                b {
                    return [list $readData $writtenData]
                }
            }
        }
    }
    
    proc getConnectOpts {data} {
        set pos [string first " " $data] ;# skip CONNECT straight to the beginning of JSON
        return [json::json2dict [string range $data $pos+1 end]]
    }
    # WARNING: debug logging must be off when running under Tcl debugger, otherwise the debugger bugs out
    proc debugLogging {conn} {
        # available logger severity levels: debug info notice warn error critical alert emergency
        # default is "warn"
        [$conn logger]::setlevel debug
        trace add variable ${conn}::status write [lambda {var idx op } {
            upvar $var s
            puts "[nats::timestamp] New status: $s"
        }]
        trace add variable ${conn}::last_error write [lambda {var idx op } {
            upvar $var e
            if {$e ne ""} {
                puts "[nats::timestamp] Async error: $e"
            }
        }]
    }
    
    proc simpleCallback {subj msg reply} {
        variable simpleMsg
        set simpleMsg $msg
    }

    proc asyncReqCallback {timedOut msg} {
        variable simpleMsg
        if {$timedOut} {
            set simpleMsg "timeout"
        } else {
            set simpleMsg $msg
        }
    }

    proc asyncConsumeCallback {timedOut msg ackAddr} {
        variable simpleMsg
        if {$timedOut} {
            set simpleMsg "timeout"
        } else {
            set simpleMsg [dict create msg $msg ackAddr $ackAddr]
        }
    }

    proc asyncJetStreamPublishCallback {timedOut result error} {
        variable simpleMsg
        if {$timedOut} {
            set simpleMsg "timeout"
        } else {
            set simpleMsg [dict create result $result error $error]
        }
    }
    
    proc startNats {id args} {
        processman::spawn $id nats-server {*}$args
        sleep 500
        puts "[nats::timestamp] Started $id"
    }
    
    proc stopNats {id} {
        if {$::tcl_platform(platform) eq "windows"} {
            processman::kill $id
        } else {
            # processman::kill on Linux relies on odielib or Tclx packages that might not be available
            set pid [processman::running $id]
            if {$pid == 0} {
                return
            }
            catch {exec kill $pid}
            after 500
        }
        puts "[nats::timestamp] Stopped $id"
    }

    proc executeNatsCmd {id options} {
        processman::spawn $id nats {*}$options
        sleep 500
        puts stderr "[nats::timestamp] Executed: nats $options"
    }
    
    # processman::kill doesn't work reliably with tclsh, so instead we send a NATS message to stop the responder gracefully
    proc startResponder { {subj "service"} {queue ""}} {
        set scriptPath [file join [file dirname [info script]] responder.tcl]
        exec [info nameofexecutable] $scriptPath $subj $queue &
        sleep 500
    }
    
    proc stopResponder {conn {subj "service"}} {
        $conn publish $subj [list 0 exit]
        wait_flush $conn
    }
    
    # comm ID (port) is hard-coded to 4223
    proc startFakeServer {} {
        set scriptPath [file join [file dirname [info script]] fake_server.tcl]
        exec [info nameofexecutable] $scriptPath &
        sleep 500
    }
    
    proc stopFakeServer {} {
        variable commPort
        comm::comm send -async $commPort quit
        sleep 500 ;# make sure it exits before starting a new fake or real NATS server
    }
    
    proc sendFakeServer {data} {
        variable commPort
        comm::comm send $commPort $data
    }
    
    # control:assert is garbage and doesn't perform substitution on failed expressions, so I can't even know a value of offending variable etc
    proc assert {expression { subst_commands 0} } {
        set code [catch {uplevel 1 [list expr $expression]} res]
        if {$code} {
            return -code $code $res
        }
        if {![string is boolean -strict $res]} {
            return -code error "invalid boolean expression: $expression"
        }
        if {$res} {return}
        if {$subst_commands} {
            # useful for [binary encode hex] or [string length] etc
            set msg "assertion failed: [uplevel 1 [list subst $expression]]"
        } else {
            # -nocommands is useful when using [approx]
            set msg "assertion failed: [uplevel 1 [list subst -nocommands $expression]]"
        }
        return -code error $msg
    }
    
    #check that actual == ref within certain tolerance - useful for timers/duration
    proc approx {actual ref {tolerance 50}} {
        return [expr {$actual > ($ref - $tolerance) && $actual < ($ref + $tolerance)}]
    }
    
<<<<<<< HEAD
    namespace export sleep wait_flush chanObserver duration startNats stopNats startResponder stopResponder startFakeServer stopFakeServer \
                     assert approx getConnectOpts debugLogging executeNatsCmd
=======
    namespace export sleep wait_flush chanObserver duration startNats stopNats startResponder stopResponder startFakeServer stopFakeServer sendFakeServer \
                     assert approx getConnectOpts debugLogging
>>>>>>> c4364363
}<|MERGE_RESOLUTION|>--- conflicted
+++ resolved
@@ -288,11 +288,6 @@
         return [expr {$actual > ($ref - $tolerance) && $actual < ($ref + $tolerance)}]
     }
     
-<<<<<<< HEAD
-    namespace export sleep wait_flush chanObserver duration startNats stopNats startResponder stopResponder startFakeServer stopFakeServer \
+    namespace export sleep wait_flush chanObserver duration startNats stopNats startResponder stopResponder startFakeServer stopFakeServer sendFakeServer \
                      assert approx getConnectOpts debugLogging executeNatsCmd
-=======
-    namespace export sleep wait_flush chanObserver duration startNats stopNats startResponder stopResponder startFakeServer stopFakeServer sendFakeServer \
-                     assert approx getConnectOpts debugLogging
->>>>>>> c4364363
 }